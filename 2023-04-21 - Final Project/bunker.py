
"""
Load and use a world slice.
"""

import random
import sys
import time
import numpy as np

from gdpc import __url__, Editor, Block, geometry
from gdpc.exceptions import InterfaceConnectionError, BuildAreaNotSetError
from gdpc.vector_tools import addY


# Create an editor object.
# The Editor class provides a high-level interface to interact with the Minecraft world.
editor = Editor()


# Check if the editor can connect to the GDMC HTTP interface.
try:
    editor.checkConnection()
except InterfaceConnectionError:
    print(
        f"Error: Could not connect to the GDMC HTTP interface at {editor.host}!\n"
        "To use GDPC, you need to use a \"backend\" that provides the GDMC HTTP interface.\n"
        "For example, by running Minecraft with the GDMC HTTP mod installed.\n"
        f"See {__url__}/README.md for more information."
    )
    sys.exit(1)


# Get the build area.
try:
    buildArea = editor.getBuildArea()
except BuildAreaNotSetError:
    print(
        "Error: failed to get the build area!\n"
        "Make sure to set the build area with the /setbuildarea command in-game.\n"
        "For example: /setbuildarea ~0 0 ~0 ~64 200 ~64"
        #~0 0 ~0 is the center of the build area.
        #~64 200 ~64 is the size of the build area. With 200 being the height. With ~ being the player.
    )
    sys.exit(1)


# Get a world slice.
#
# A world slice contains all kinds of information about a slice of the world, like blocks, biomes
# and heightmaps. All of its data is extracted directly from Minecraft's chunk format:
# https://minecraft.fandom.com/wiki/Chunk_format. World slices take a while to load, but accessing
# data from them is very fast.
#
# To get a world slice, you need to specify a rectangular XZ-area using a Rect object (the 2D
# equivalent of a Box). Box.toRect() is a convenience function that converts a Box to its XZ-rect.
#
# Note that a world slice is a "snapshot" of the world: any changes you make to the world after
# loading a world slice are not reflected by it.

print("Loading world slice...")
buildRect = buildArea.toRect()
worldSlice = editor.loadWorldSlice(buildRect)
print("World slice loaded!")


# Most of worldSlice's functions have a "local" and a "global" variant. The local variant expects
# coordinates relatve to the rect with which it was constructed, while the global variant expects
# absolute coorndates.


vec = addY(buildRect.center, 0)
print(f"Block at {vec}: {worldSlice.getBlock(vec - buildArea.offset)}")
print(f"Block at {vec}: {worldSlice.getBlockGlobal(vec)}")


# Heightmaps are an easy way to get the uppermost block at any coordinate. They are very useful for
# writing terrain-adaptive generator algorithms.
# World slices provide access to the heightmaps that Minecraft stores in its chunk format, so you
# get their computation for free.
#
# By default, world slices load the following four heightmaps:
# - "WORLD_SURFACE":             The top non-air blocks.
# - "MOTION_BLOCKING":           The top blocks with a hitbox or fluid.
# - "MOTION_BLOCKING_NO_LEAVES": Like MOTION_BLOCKING, but ignoring leaves.
# - "OCEAN_FLOOR":               The top non-air solid blocks.
#
# Heightmaps are loaded into 2D numpy arrays of Y coordinates.

print(f"Available heightmaps: {worldSlice.heightmaps.keys()}")

heightmap = worldSlice.heightmaps["MOTION_BLOCKING_NO_LEAVES"]

print(f"Heightmap shape: {heightmap.shape}")


desert_roof_blocks = random.choice(["minecraft:nether_bricks", "minecraft:deepslate_bricks"])
plains_jungles_roof_blocks = random.choice(["minecraft:stone_bricks", "minecraft:dark_oak_planks"])
snow_roof_blocks = random.choice(["minecraft:oak_log", "minecraft:black_stained_glass"])

desert_wall_blocks = random.choice(["minecraft:sandstone", "minecraft:chiseled_red_sandstone"])
plains_jungles_wall_blocks =  random.choice(["minecraft:mud_bricks", "minecraft:infested_chiseled_stone_bricks"])
snow_wall_blocks = random.choice(["minecraft:bricks", "minecraft:stripped_oak_log"])
floor_blocks= random.choice(["minecraft:polished_andesite", "minecraft:oak_planks"])
block_selection = random.randint(0,1)

def blocks_for_this_biome(part, biome):
    block = None
    if biome == "desert_biome":
        if "roof" in part:
            block = Block(desert_roof_blocks)
        if "walls" in part:
            block = Block(desert_wall_blocks)
        if "floor" in part:
            block = Block(floor_blocks)

    elif biome == "plain_biome" or biome == "jungle_biome":
        if "roof" in part:
            block = Block(plains_jungles_roof_blocks)
        if "walls" in part:
            block = Block(plains_jungles_wall_blocks)

    elif biome == "snow_biome":
        if "roof" in part:
            block = Block(snow_roof_blocks)
        if "walls" in part:
            block = Block(snow_wall_blocks)

    #need to improve else condition
    elif biome is None:
       block = Block(floor_blocks)

    return block


def rotate_point_around_origin(point, angle_degrees):
    angle_radians = np.radians(angle_degrees)
    cos_angle = np.cos(angle_radians)
    sin_angle = np.sin(angle_radians)

    rotated_x = point[0] * cos_angle - point[2] * sin_angle
    rotated_z = point[0] * sin_angle + point[2] * cos_angle

    return np.array([rotated_x, point[1], rotated_z])

def rotate_direction(original_direction, rotation_angle):
    directions = ['north', 'east', 'south', 'west']
    index = directions.index(original_direction)
    new_index = (index + int(rotation_angle / 90)) % len(directions)
    return directions[new_index]

def get_bunker_dimensions(underground_height):
    width = random.randint(3,5)
    
    return width

buffer_distance = 5
def generate_random_position(structure_width):
    random_x = random.randint(buildRect._offset[0]+buffer_distance, buildRect._offset[0] + buildRect.size[0] - structure_width+buffer_distance)
    random_z = random.randint(buildRect._offset[1]+buffer_distance, buildRect._offset[1] + buildRect.size[1] - structure_width+buffer_distance)
    #check if the position is within the build area
    while (random_x < buildRect._offset[0] or random_x > buildRect._offset[0] + buildRect.size[0] - structure_width or
            random_z < buildRect._offset[1] or random_z > buildRect._offset[1] + buildRect.size[1] - structure_width):
        random_x = random.randint(buildRect._offset[0]+buffer_distance, buildRect._offset[0] + buildRect.size[0] - structure_width+buffer_distance)
        random_z = random.randint(buildRect._offset[1]+buffer_distance, buildRect._offset[1] + buildRect.size[1] - structure_width+buffer_distance)
    
    height = worldSlice.heightmaps["MOTION_BLOCKING_NO_LEAVES"][(random_x - buildRect._offset[0], random_z - buildRect._offset[1])]  
    return np.array([random_x, height, random_z])
def get_rotation_angle(underground_height, width,rotation_angle,starting_pos):
    position = starting_pos + rotate_point_around_origin(np.array([0,underground_height,width//2+1]), rotation_angle)
    position = position.astype(int)
    # position=starting_pos+np.array([0,underground_height,width//2])
    #if the front of block is not air, rotate 90 degrees
    while (editor.getBlock(position) != 'air') :
        rotation_angle=rotation_angle+90
        position = starting_pos + rotate_point_around_origin(np.array([0,underground_height,width//2+1]), rotation_angle)
        position = position.astype(int)

        if rotation_angle > 270:
            newpos=generate_random_position(width)
            starting_pos=newpos
            local_pos = starting_pos - buildRect.offset
            

    return rotation_angle
def bunker(editor, starting_pos, biome,underground_height, grid, grid_local=0):
    #add randome angle out of 90,180,270
<<<<<<< HEAD

    if biome is None:
        biome = 'plains'
    else:
        wall_block_type = blocks_for_this_biome("walls", biome)
        roof_block_type = blocks_for_this_biome("roofs", biome)
        floor_block_type = blocks_for_this_biome("floors", biome)



    rotation_angle = random.choice([0,90,180,270])
=======
    wall_block_type = 'oak_planks'
    roof_block_type = 'spruce_planks'
    floor_block_type = 'oak_planks'
    
>>>>>>> f06f796c
    width=underground_height+5
    length = width 
    
    # rotation_angle = get_rotation_angle(underground_height, width,0,starting_pos)

    # if rotation_angle == -1:
    rotation_angle = random.choice([0,90,180,270])
    
    roof_height = underground_height + 2 #4
    wall_height = underground_height + 1 #6
    clearing_pos=starting_pos+np.array([0,-1,0]) #-5
    starting_pos=starting_pos+np.array([0,-underground_height,0]) #-5
    

    for x in range(length+1):
        for y in range(10):
            for z in range(width+1):
                position = clearing_pos + rotate_point_around_origin(np.array([x, y, z]), rotation_angle)
                position = position.astype(int)
                editor.placeBlock(position, Block('air'))
   
    # Create walls
    for x in range(length):
        for y in range(wall_height, 0, -1):
            for z in range(width):
                position = starting_pos + rotate_point_around_origin(np.array([x, y, z]), rotation_angle)
                position = position.astype(int)
                if x == 0 or x == length - 1 or z == 0 or z == width - 1:    
                    editor.placeBlock(position, Block(wall_block_type))
                else:
                    editor.placeBlock(position, Block('air'))
     # Create floor
    for x in range(length):
        for z in range(width):
            local_pos=grid_local+rotate_point_around_origin(np.array([x,0,z]), rotation_angle)
            local_pos = local_pos.astype(int)
            grid.set_grid(local_pos[0],local_pos[2],1)
            position = starting_pos + rotate_point_around_origin(np.array([x, 0, z]), rotation_angle)
            position = position.astype(int)
            # position = starting_pos + np.array([x, 0, z])
            editor.placeBlock(position, Block(floor_block_type))
    # Create roof
    for y in range(roof_height):
        for x in range(y, length - y):
            for z in range(y, width - y):
                position = starting_pos + rotate_point_around_origin(np.array([x, wall_height + y, z]), rotation_angle)
                position = position.astype(int)
                # position = starting_pos + np.array([x, wall_height + y, z])
                if z == y or z == width - y - 1 or x == y or x == length - y - 1:
                    editor.placeBlock(position, Block(roof_block_type))
                else:
                    editor.placeBlock(position, Block('air'))

    #add stair case from roof to floor (without rotation)
    # for x in range(1, underground_height):
    #     position = starting_pos + rotate_point_around_origin(np.array([x,underground_height-x,width//2]), rotation_angle)
    #     position = position.astype(int)        
    #     # position=starting_pos+np.array([x,underground_height-x,width//2])
    #     editor.placeBlock(position, Block('oak_stairs[facing=west,half=bottom,shape=straight]'))


# Add stair case from roof to floor (with rotation)
    for x in range(1, underground_height):
        position = starting_pos + rotate_point_around_origin(np.array([x, underground_height - x, width // 2]), rotation_angle)
        position = position.astype(int)
        stair_direction = rotate_direction('west', rotation_angle)
        editor.placeBlock(position, Block(f'oak_stairs[facing={stair_direction},half=bottom,shape=straight]'))



    #add a door
    local_pos=grid_local+rotate_point_around_origin(np.array([0,underground_height,width//2]), rotation_angle)
    local_pos = local_pos.astype(int)
    grid.set_grid(local_pos[0],local_pos[2],3) #set goal to 3
    position = starting_pos + rotate_point_around_origin(np.array([0,underground_height,width//2]), rotation_angle)
    position = position.astype(int)
    # position=starting_pos+np.array([0,underground_height,width//2])
    stair_direction = rotate_direction('west', rotation_angle)
    editor.placeBlock(position, Block(f'oak_door[facing={stair_direction},half=lower,hinge=left,open=false,powered=false]'))
    
    position=position+rotate_point_around_origin(np.array([0,2,0]), rotation_angle)
    position = position.astype(int)
    # editor.placeBlock(position+np.array([0,2,0]), Block('spruce_slab[type=bottom]'))
    editor.placeBlock(position, Block('spruce_slab[type=bottom]'))

    #place lanterns in the corners
    for x in range(0, length, length-1):
        for z in range(0, width, width-1):
            position = starting_pos + rotate_point_around_origin(np.array([x, y, z]), rotation_angle)
            position = position.astype(int)
            # position=starting_pos+np.array([x,wall_height,z])
            editor.placeBlock(position, Block('lantern[hanging=false]'))
    
    lantern_positions = [
    np.array([1, wall_height, 1]),
    np.array([1, wall_height, width - 2]),
    np.array([length - 2, wall_height, 1]),
    np.array([length - 2, wall_height, width - 2])
]

    for position in lantern_positions:
        position = starting_pos + rotate_point_around_origin(position, rotation_angle)
        position = position.astype(int)
        editor.placeBlock(position, Block('lantern[hanging=true]'))

    
    #put chest in left
    position=starting_pos+rotate_point_around_origin(np.array([1,1,1]), rotation_angle)
    position = position.astype(int)
    chest_direction = rotate_direction('east', rotation_angle)
    editor.placeBlock(position, Block(f'chest[facing={chest_direction},type=single,waterlogged=false]'))

    #palce barrel in right
    # position=starting_pos+np.array([1,1,width-2])
    position=starting_pos+rotate_point_around_origin(np.array([1,1,width-2]), rotation_angle)
    position = position.astype(int)
    barrel_direction = rotate_direction('east', rotation_angle)
    editor.placeBlock(position, Block(f'barrel[facing={barrel_direction},open=true]'))
    position=position+rotate_point_around_origin(np.array([0,0,-1]), rotation_angle)
    position = position.astype(int)
    editor.placeBlock(position, Block('water_cauldron[level=3]'))

    #place a pottte plant
    # position=starting_pos+np.array([1,2,width-2])
    position=starting_pos+rotate_point_around_origin(np.array([1,2,width-2]), rotation_angle)
    position = position.astype(int)
    editor.placeBlock(position, Block('potted_cactus'))

    #place a bed
    for z in range(2, width-2):
        # position=starting_pos+np.array([length-3,1,z])
        position=starting_pos+rotate_point_around_origin(np.array([length-3,1,z]), rotation_angle)
        position = position.astype(int)
        bed_direction = rotate_direction('east', rotation_angle)
        editor.placeBlock(position, Block(f'red_bed[facing={bed_direction},part=foot]'))

    return length

    

    

from Grid import Grid

grid = Grid(buildArea.size.x, buildArea.size.z)
grid.print_grid()

starting_pos=buildArea.begin
wall_block_type='oak_planks'
roof_block_type='oak_slab[type=top]'
floor_block_type='oak_planks'
biome=editor.getBiome(starting_pos)

underground_height=5
grid_local=[0,0,0]
bunker(editor,starting_pos,biome,underground_height,grid,grid_local)



# Set the starting position and block types
# starting_pos = buildArea.begin+np.array([25,0,25])


# Call the function to create the wooden barrack in Minecraft
# rotation_angle = 90

# bunker(editor, starting_pos, wall_block_type, roof_block_type, floor_block_type, rotation_angle)<|MERGE_RESOLUTION|>--- conflicted
+++ resolved
@@ -185,7 +185,6 @@
     return rotation_angle
 def bunker(editor, starting_pos, biome,underground_height, grid, grid_local=0):
     #add randome angle out of 90,180,270
-<<<<<<< HEAD
 
     if biome is None:
         biome = 'plains'
@@ -197,12 +196,6 @@
 
 
     rotation_angle = random.choice([0,90,180,270])
-=======
-    wall_block_type = 'oak_planks'
-    roof_block_type = 'spruce_planks'
-    floor_block_type = 'oak_planks'
-    
->>>>>>> f06f796c
     width=underground_height+5
     length = width 
     
