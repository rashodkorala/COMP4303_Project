--- conflicted
+++ resolved
@@ -115,24 +115,14 @@
     return width
 
 
-<<<<<<< HEAD
-def bunker(editor, starting_pos,biome,grid,underground_height=5,grid_local=0):
-=======
 def bunker(editor, starting_pos, biome,underground_height, grid, grid_local=0):
->>>>>>> bad611b2
     #add randome angle out of 90,180,270
     wall_block_type = 'oak_planks'
     roof_block_type = 'spruce_planks'
     floor_block_type = 'oak_planks'
     rotation_angle = 0#random.choice([0,90,180,270])
     
-<<<<<<< HEAD
-    width = underground_height + 5 #9
-    length = width #9
-=======
-    length = underground_height+5 #10 
-    width=length
->>>>>>> bad611b2
+    length = width 
     
    
     
