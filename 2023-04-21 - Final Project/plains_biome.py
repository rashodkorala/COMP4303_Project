#!/usr/bin/env python3
import random
from barracks import *
from archer_tower import *
from bunker import *
from townhall import *
from farm import *  

import sys
import numpy as np
from gdpc import __url__, Editor, Block, geometry
from gdpc.exceptions import InterfaceConnectionError, BuildAreaNotSetError
from gdpc.vector_tools import addY
def main():

        """
            Load and use a world slice.
        """

<<<<<<< HEAD
# Create an editor object.
# The Editor class provides a high-level interface to interact with the Minecraft world.
editor = Editor()


# Check if the editor can connect to the GDMC HTTP interface.
try:
    editor.checkConnection()
except InterfaceConnectionError:
    print(
        f"Error: Could not connect to the GDMC HTTP interface at {editor.host}!\n"
        "To use GDPC, you need to use a \"backend\" that provides the GDMC HTTP interface.\n"
        "For example, by running Minecraft with the GDMC HTTP mod installed.\n"
        f"See {__url__}/README.md for more information."
    )
    sys.exit(1)


# Get the build area.
try:
    buildArea = editor.getBuildArea()
except BuildAreaNotSetError:
    print(
        "Error: failed to get the build area!\n"
        "Make sure to set the build area with the /setbuildarea command in-game.\n"
        "For example: /setbuildarea ~0 0 ~0 ~64 200 ~64"
        #~0 0 ~0 is the center of the build area.
        #~64 200 ~64 is the size of the build area. With 200 being the height. With ~ being the player.
    )
    sys.exit(1)


# Get a world slice.
#
# A world slice contains all kinds of information about a slice of the world, like blocks, biomes
# and heightmaps. All of its data is extracted directly from Minecraft's chunk format:
# https://minecraft.fandom.com/wiki/Chunk_format. World slices take a while to load, but accessing
# data from them is very fast.
#
# To get a world slice, you need to specify a rectangular XZ-area using a Rect object (the 2D
# equivalent of a Box). Box.toRect() is a convenience function that converts a Box to its XZ-rect.
#
# Note that a world slice is a "snapshot" of the world: any changes you make to the world after
# loading a world slice are not reflected by it.

print("Loading world slice...")
buildRect = buildArea.toRect()
worldSlice = editor.loadWorldSlice(buildRect)
print("World slice loaded!")


# Most of worldSlice's functions have a "local" and a "global" variant. The local variant expects
# coordinates relatve to the rect with which it was constructed, while the global variant expects
# absolute coorndates.


vec = addY(buildRect.center, 0)
print(f"Block at {vec}: {worldSlice.getBlock(vec - buildArea.offset)}")
print(f"Block at {vec}: {worldSlice.getBlockGlobal(vec)}")


# Heightmaps are an easy way to get the uppermost block at any coordinate. They are very useful for
# writing terrain-adaptive generator algorithms.
# World slices provide access to the heightmaps that Minecraft stores in its chunk format, so you
# get their computation for free.
#
# By default, world slices load the following four heightmaps:
# - "WORLD_SURFACE":             The top non-air blocks.
# - "MOTION_BLOCKING":           The top blocks with a hitbox or fluid.
# - "MOTION_BLOCKING_NO_LEAVES": Like MOTION_BLOCKING, but ignoring leaves.
# - "OCEAN_FLOOR":               The top non-air solid blocks.
#
# Heightmaps are loaded into 2D numpy arrays of Y coordinates.

print(f"Available heightmaps: {worldSlice.heightmaps.keys()}")

heightmap = worldSlice.heightmaps["MOTION_BLOCKING_NO_LEAVES"]

print(f"Heightmap shape: {heightmap.shape}")

from Grid import Grid


# Create a grid object.
grid = Grid(buildArea.size.x, buildArea.size.z)
grid.print_grid()

def getlocal(point):
    local_pos=[point[0]-buildRect._offset[0],0,point[2]-buildRect._offset[1]]
    return local_pos
for point in buildRect.outline:
    
    height = heightmap[tuple(point - buildRect.offset)]

    #building a wall
    
    for y in range(height, height + 10):
        # Place the first layer of blocks
        point_with_offset = addY(point, y)
        local_pos=getlocal(point_with_offset)
        grid.set_grid(local_pos[0],local_pos[2],1)
        editor.placeBlock(addY(point, y), Block("mossy_stone_bricks"))
=======
>>>>>>> f06f796c
        


        # Create an editor object.
        # The Editor class provides a high-level interface to interact with the Minecraft world.
        editor = Editor()


        # Check if the editor can connect to the GDMC HTTP interface.
        try:
            editor.checkConnection()
        except InterfaceConnectionError:
            print(
                f"Error: Could not connect to the GDMC HTTP interface at {editor.host}!\n"
                "To use GDPC, you need to use a \"backend\" that provides the GDMC HTTP interface.\n"
                "For example, by running Minecraft with the GDMC HTTP mod installed.\n"
                f"See {__url__}/README.md for more information."
            )
            sys.exit(1)


        # Get the build area.
        try:
            buildArea = editor.getBuildArea()
        except BuildAreaNotSetError:
            print(
                "Error: failed to get the build area!\n"
                "Make sure to set the build area with the /setbuildarea command in-game.\n"
                "For example: /setbuildarea ~0 0 ~0 ~64 200 ~64"
                #~0 0 ~0 is the center of the build area.
                #~64 200 ~64 is the size of the build area. With 200 being the height. With ~ being the player.
            )
            sys.exit(1)


        # Get a world slice.
        #
        # A world slice contains all kinds of information about a slice of the world, like blocks, biomes
        # and heightmaps. All of its data is extracted directly from Minecraft's chunk format:
        # https://minecraft.fandom.com/wiki/Chunk_format. World slices take a while to load, but accessing
        # data from them is very fast.
        #
        # To get a world slice, you need to specify a rectangular XZ-area using a Rect object (the 2D
        # equivalent of a Box). Box.toRect() is a convenience function that converts a Box to its XZ-rect.
        #
        # Note that a world slice is a "snapshot" of the world: any changes you make to the world after
        # loading a world slice are not reflected by it.

        print("Loading world slice...")
        buildRect = buildArea.toRect()
        worldSlice = editor.loadWorldSlice(buildRect)
        print("World slice loaded!")


        # Most of worldSlice's functions have a "local" and a "global" variant. The local variant expects
        # coordinates relatve to the rect with which it was constructed, while the global variant expects
        # absolute coorndates.


        vec = addY(buildRect.center, 0)
        print(f"Block at {vec}: {worldSlice.getBlock(vec - buildArea.offset)}")
        print(f"Block at {vec}: {worldSlice.getBlockGlobal(vec)}")


        # Heightmaps are an easy way to get the uppermost block at any coordinate. They are very useful for
        # writing terrain-adaptive generator algorithms.
        # World slices provide access to the heightmaps that Minecraft stores in its chunk format, so you
        # get their computation for free.
        #
        # By default, world slices load the following four heightmaps:
        # - "WORLD_SURFACE":             The top non-air blocks.
        # - "MOTION_BLOCKING":           The top blocks with a hitbox or fluid.
        # - "MOTION_BLOCKING_NO_LEAVES": Like MOTION_BLOCKING, but ignoring leaves.
        # - "OCEAN_FLOOR":               The top non-air solid blocks.
        #
        # Heightmaps are loaded into 2D numpy arrays of Y coordinates.

        print(f"Available heightmaps: {worldSlice.heightmaps.keys()}")

        heightmap = worldSlice.heightmaps["MOTION_BLOCKING_NO_LEAVES"]

        print(f"Heightmap shape: {heightmap.shape}")

        from Grid import Grid


        # Create a grid object.
        grid = Grid(buildArea.size.x, buildArea.size.z)
        grid.print_grid()

        def getlocal(point):
            local_pos=[point[0]-buildRect._offset[0],0,point[2]-buildRect._offset[1]]
            return local_pos
        for point in buildRect.outline:
            
            height = heightmap[tuple(point - buildRect.offset)]

            #building a wall
            
            for y in range(height, height + 5):
                # Place the first layer of blocks
                point_with_offset = addY(point, y)
                local_pos=getlocal(point_with_offset)
                grid.set_grid(local_pos[0],local_pos[2],1)
                editor.placeBlock(addY(point, y), Block("mossy_stone_bricks"))
                
                # Place the second layer of blocks
                #editor.placeBlock(addY(point+1, height+8), Block("mossy_stone_bricks"))



        bottom = worldSlice.heightmaps["MOTION_BLOCKING_NO_LEAVES"]
        top = worldSlice.heightmaps["WORLD_SURFACE"]
        STARTX= buildRect._offset[0]
        STARTZ= buildRect._offset[0]+ buildRect.size[0]
        ENDX=buildRect._offset[1]
        ENDZ= buildRect._offset[1] + buildRect.size[1]


        print(STARTX,STARTZ,ENDX,ENDZ)
        


<<<<<<< HEAD
print(STARTX,STARTZ,ENDX,ENDZ)
import random
from barracks import *
from archer_tower import *
from bunker import *
from townhall import *
from farm import *


# Other code here
def get_barracks_dimensions():
    
    house_width = random.choice([6,8])
   
    return house_width

def get_archer_tower_dimensions():
    size = random.choice([4, 6])
    
    return size

def get_bunker_dimensions():
    width = random.randint(3, 5)
    
    return width

def get_farm_dimensions():
    width = random.randint(4, 8)
    
    return width

def get_townhall_dimensions():
    width = 10
    
    return width




# Define the structure's dimensions
house_structure_width = get_barracks_dimensions()
archer_tower_size = get_archer_tower_dimensions()
bunker_underground_height = get_bunker_dimensions()
farm_structure_width = get_farm_dimensions()
townhall_structure_width = get_townhall_dimensions()

# Set the number of structures to place
num_barracks_structures = random.randint(1,3)
num_archer_tower_structures = random.randint(1,3)
num_bunker_structures = random.randint(1,2)
num_farm_structures = random.choice([1,2])
num_townhall_structures = 1
buffer_distance = 10


def will_overlap(grid, position, structure_width, structure_length,center=True):
    """
    Check if a new building's position would overlap with other buildings.

    :param grid: Grid object representing the world
    :param position: tuple (x, z) of the new building's top-left corner
    :param structure_width: width of the new building
    :param structure_length: length of the new building
    :return: True if the new building would overlap with other buildings, False otherwise
    """
    #everything except bunker and townhall
    if center:
        x,y,z = position
        half_width = structure_width // 2
        half_length = structure_length // 2

        top_left_x = x - half_width
        top_left_z = z - half_length

        for i in range(top_left_x, top_left_x + structure_width):
            for j in range(top_left_z, top_left_z + structure_length):
                if grid.is_oob(i, j) or grid.get_grid(i, j) == 1 or grid.get_grid(i, j) == 4:
                    return True
    
    else:
        x, z = position
        for i in range(x, x + structure_width):
            for j in range(z, z + structure_length):
                if grid.is_oob(i, j) or grid.get_grid(i, j) == 1 or grid.get_grid(i,j)==4:
                    return True
    
    return False


# Function to generate a random position for the structure
def generate_random_position(structure_width):
    random_x = random.randint(buildRect._offset[0]+buffer_distance, buildRect._offset[0] + buildRect.size[0] - structure_width+buffer_distance)
    random_z = random.randint(buildRect._offset[1]+buffer_distance, buildRect._offset[1] + buildRect.size[1] - structure_width+buffer_distance)
    height = worldSlice.heightmaps["MOTION_BLOCKING_NO_LEAVES"][(random_x - buildRect._offset[0], random_z - buildRect._offset[1])]
    return (random_x, height, random_z)

# Place the structures at random locations
biome = "plain_biome"  # Replace this with the biome detected by your algorithm

starting_pos = buildArea.begin
wall_block_type = 'stone_bricks'
roof_block_type = 'stone'
floor_block_type = 'oak_planks'
window_block_type = 'glass_pane'
staircase_block_type = 'oak_stairs'

for _ in range(num_townhall_structures):
    random_center = generate_random_position(townhall_structure_width)
    local_pos= getlocal(random_center)
    print(local_pos)
    # townhall(editor,random_center,biome,grid,townhall_structure_width)
    is_overlap=will_overlap(grid,local_pos,townhall_structure_width,townhall_structure_width)
    print(is_overlap)

    while is_overlap:
        random_center = generate_random_position(townhall_structure_width)
        local_pos= getlocal(random_center)
        is_overlap=will_overlap(grid,local_pos,townhall_structure_width,townhall_structure_width)
        print(is_overlap)
        if grid.get_grid(local_pos[0],local_pos[2])==4 or grid.get_grid(local_pos[0],local_pos[2])==1 or grid.get_grid(local_pos[0],local_pos[2])==2:
            break
    townhall(editor,random_center,wall_block_type, roof_block_type, floor_block_type, window_block_type,grid,local_pos) 

for _ in range(num_bunker_structures):
    random_center = generate_random_position(bunker_underground_height)
    local_pos= getlocal(random_center)
    print(local_pos)
    # barracks(editor,random_center,biome,grid,house_structure_width)
    is_overlap=will_overlap(grid,local_pos,bunker_underground_height,bunker_underground_height)
    print(is_overlap)

    while is_overlap:
        random_center = generate_random_position(bunker_underground_height)
        local_pos= getlocal(random_center)
        is_overlap=will_overlap(grid,local_pos,bunker_underground_height,bunker_underground_height)
        print(is_overlap)
        if grid.get_grid(local_pos[0],local_pos[2])==4 or grid.get_grid(local_pos[0],local_pos[2])==1 or grid.get_grid(local_pos[0],local_pos[2])==2 or grid.get_grid(local_pos[0],local_pos[2])==3:
            is_overlap=True
    bunker(editor, random_center, biome, bunker_underground_height, grid, local_pos)

for _ in range(num_barracks_structures):
    random_center = generate_random_position(house_structure_width)
    local_pos= getlocal(random_center)
    print(local_pos)
    # barracks(editor,random_center,biome,grid,house_structure_width)
    is_overlap=will_overlap(grid,local_pos,house_structure_width,house_structure_width)
    print(is_overlap)

    while is_overlap:
        random_center = generate_random_position(house_structure_width)
        local_pos= getlocal(random_center)
        is_overlap=will_overlap(grid,local_pos,house_structure_width,house_structure_width)
        print(is_overlap)
        if grid.get_grid(local_pos[0],local_pos[2])==4 or grid.get_grid(local_pos[0],local_pos[2])==1 or grid.get_grid(local_pos[0],local_pos[2])==2 or grid.get_grid(local_pos[0],local_pos[2])==3:
            is_overlap=True
    barracks(editor,random_center,biome,grid,house_structure_width,local_pos)


for _ in range(num_archer_tower_structures):
    random_center = generate_random_position(archer_tower_size)
    local_pos= getlocal(random_center)
    print(local_pos)
    # barracks(editor,random_center,biome,grid,house_structure_width)
    is_overlap=will_overlap(grid,local_pos,archer_tower_size,archer_tower_size)
    print(is_overlap)

    while is_overlap:
        random_center = generate_random_position(archer_tower_size)
        local_pos= getlocal(random_center)
        is_overlap=will_overlap(grid,local_pos,archer_tower_size,archer_tower_size)
        print(is_overlap)
        if grid.get_grid(local_pos[0],local_pos[2])==4 or grid.get_grid(local_pos[0],local_pos[2])==1 or grid.get_grid(local_pos[0],local_pos[2])==2 or grid.get_grid(local_pos[0],local_pos[2])==3:
            is_overlap=True
    archer_tower(editor,random_center,biome,archer_tower_size,grid,local_pos)



for _ in range(num_farm_structures):
    random_center =  generate_random_position(farm_structure_width)
    local_pos= getlocal(random_center)
    print(local_pos)
    # barracks(editor,random_center,biome,grid,house_structure_width)
    is_overlap=will_overlap(grid,local_pos,farm_structure_width,farm_structure_width)
    print(is_overlap)
    while is_overlap:
        random_center =  generate_random_position(farm_structure_width)
        local_pos= getlocal(random_center)
        is_overlap=will_overlap(grid,local_pos,farm_structure_width,farm_structure_width)
        print(is_overlap)
        if grid.get_grid(local_pos[0],local_pos[2])==4 or grid.get_grid(local_pos[0],local_pos[2])==1 or grid.get_grid(local_pos[0],local_pos[2])==2 or grid.get_grid(local_pos[0],local_pos[2])==3:
            is_overlap=True
    farm(editor, random_center, farm_structure_width, grid, local_pos)






from Grid import a_star_search,build_paths_from_grid
# for i in range(20):
#     center=generate_random_position(archer_tower_size)
#     local_pos= getlocal(center)
#     is_overlap=will_overlap(grid,local_pos,archer_tower_size,archer_tower_size)
#     print(is_overlap)
#     if not is_overlap:
#         # archer_tower(editor,center,biome,grid,archer_tower_size)
#         archer_tower(editor,center,biome,)
#     else:
#         editor.placeBlock(center, Block("dirt"))
grid.print_grid()
goals=grid.get_goals()
start=goals[0]
print("start",start)


previus_goal=start

#find path from start to end
for goal in goals:
    path = a_star_search(grid, start, goal)
    if path is not None:
        for x, z in path:
            grid.set_grid(x, z, 2)
        previus_goal=goal
    else:
        print("No path found")
time.sleep(5)
grid.print_grid()

build_paths_from_grid(editor, grid,Block("spruce_planks"),[STARTX,-1,ENDX],heigtmap=heightmap)



#brracks 
=======
        # Other code here
        def get_barracks_dimensions():
            
            house_width = random.choice([6,8])
        
            return house_width

        def get_archer_tower_dimensions():
            size = random.choice([4, 6])
            
            return size

        def get_bunker_dimensions():
            width = random.randint(3, 5)
            
            return width

        def get_farm_dimensions():
            width = random.randint(4, 8)
            
            return width

        def get_townhall_dimensions():
            width = 10
            
            return width




        # Define the structure's dimensions
        house_structure_width = get_barracks_dimensions()
        archer_tower_size = get_archer_tower_dimensions()
        bunker_underground_height = get_bunker_dimensions()
        farm_structure_width = get_farm_dimensions()
        townhall_structure_width = get_townhall_dimensions()

        # Set the number of structures to place
        num_barracks_structures = random.randint(1,3)
        num_archer_tower_structures = random.randint(1,3)
        num_bunker_structures = random.randint(1,2)
        num_farm_structures = random.choice([1,2])
        num_townhall_structures = 1
        buffer_distance = 10


        def will_overlap(grid, position, structure_width, structure_length,center=True):
            """
            Check if a new building's position would overlap with other buildings.

            :param grid: Grid object representing the world
            :param position: tuple (x, z) of the new building's top-left corner
            :param structure_width: width of the new building
            :param structure_length: length of the new building
            :return: True if the new building would overlap with other buildings, False otherwise
            """
            #everything except bunker and townhall
            if center:
                x,y,z = position
                half_width = structure_width // 2
                half_length = structure_length // 2

                top_left_x = x - half_width
                top_left_z = z - half_length

                for i in range(top_left_x, top_left_x + structure_width):
                    for j in range(top_left_z, top_left_z + structure_length):
                        if grid.is_oob(i, j) or grid.get_grid(i, j) == 1 or grid.get_grid(i, j) == 4:
                            return True
            
            else:
                x, z = position
                for i in range(x, x + structure_width):
                    for j in range(z, z + structure_length):
                        if grid.is_oob(i, j) or grid.get_grid(i, j) == 1 or grid.get_grid(i,j)==4:
                            return True
            
            return False


        # Function to generate a random position for the structure
        def generate_random_position(structure_width):
            random_x = random.randint(buildRect._offset[0]+buffer_distance, buildRect._offset[0] + buildRect.size[0] - structure_width+buffer_distance)
            random_z = random.randint(buildRect._offset[1]+buffer_distance, buildRect._offset[1] + buildRect.size[1] - structure_width+buffer_distance)
            height = worldSlice.heightmaps["MOTION_BLOCKING_NO_LEAVES"][(random_x - buildRect._offset[0], random_z - buildRect._offset[1])]
            return (random_x, height, random_z)

        # Place the structures at random locations
        biome = "plains"  # Replace this with the biome detected by your algorithm

        starting_pos = buildArea.begin
        wall_block_type = 'stone_bricks'
        roof_block_type = 'stone'
        floor_block_type = 'oak_planks'
        window_block_type = 'glass_pane'
        staircase_block_type = 'oak_stairs'

        for _ in range(num_townhall_structures):
            random_center = generate_random_position(townhall_structure_width)
            local_pos= getlocal(random_center)
            print(local_pos)
            # townhall(editor,random_center,biome,grid,townhall_structure_width)
            is_overlap=will_overlap(grid,local_pos,townhall_structure_width,townhall_structure_width)
            print(is_overlap)

            while is_overlap:
                random_center = generate_random_position(townhall_structure_width)
                local_pos= getlocal(random_center)
                is_overlap=will_overlap(grid,local_pos,townhall_structure_width,townhall_structure_width)
                print(is_overlap)
                if grid.get_grid(local_pos[0],local_pos[2])==4 or grid.get_grid(local_pos[0],local_pos[2])==1 or grid.get_grid(local_pos[0],local_pos[2])==2:
                    break
            townhall(editor,random_center,wall_block_type, roof_block_type, floor_block_type, window_block_type,grid,local_pos) 

        for _ in range(num_bunker_structures):
            random_center = generate_random_position(bunker_underground_height)
            local_pos= getlocal(random_center)
            print(local_pos)
            # barracks(editor,random_center,biome,grid,house_structure_width)
            is_overlap=will_overlap(grid,local_pos,bunker_underground_height,bunker_underground_height)
            print(is_overlap)

            while is_overlap:
                random_center = generate_random_position(bunker_underground_height)
                local_pos= getlocal(random_center)
                is_overlap=will_overlap(grid,local_pos,bunker_underground_height,bunker_underground_height)
                print(is_overlap)
                if grid.get_grid(local_pos[0],local_pos[2])==4 or grid.get_grid(local_pos[0],local_pos[2])==1 or grid.get_grid(local_pos[0],local_pos[2])==2 or grid.get_grid(local_pos[0],local_pos[2])==3:
                    is_overlap=True
            bunker(editor, random_center, biome, bunker_underground_height, grid, local_pos)

        for _ in range(num_barracks_structures):
            random_center = generate_random_position(house_structure_width)
            local_pos= getlocal(random_center)
            print(local_pos)
            # barracks(editor,random_center,biome,grid,house_structure_width)
            is_overlap=will_overlap(grid,local_pos,house_structure_width,house_structure_width)
            print(is_overlap)

            while is_overlap:
                random_center = generate_random_position(house_structure_width)
                local_pos= getlocal(random_center)
                is_overlap=will_overlap(grid,local_pos,house_structure_width,house_structure_width)
                print(is_overlap)
                if grid.get_grid(local_pos[0],local_pos[2])==4 or grid.get_grid(local_pos[0],local_pos[2])==1 or grid.get_grid(local_pos[0],local_pos[2])==2 or grid.get_grid(local_pos[0],local_pos[2])==3:
                    is_overlap=True
            barracks(editor,random_center,biome,grid,house_structure_width,local_pos)


        for _ in range(num_archer_tower_structures):
            random_center = generate_random_position(archer_tower_size)
            local_pos= getlocal(random_center)
            print(local_pos)
            # barracks(editor,random_center,biome,grid,house_structure_width)
            is_overlap=will_overlap(grid,local_pos,archer_tower_size,archer_tower_size)
            print(is_overlap)

            while is_overlap:
                random_center = generate_random_position(archer_tower_size)
                local_pos= getlocal(random_center)
                is_overlap=will_overlap(grid,local_pos,archer_tower_size,archer_tower_size)
                print(is_overlap)
                if grid.get_grid(local_pos[0],local_pos[2])==4 or grid.get_grid(local_pos[0],local_pos[2])==1 or grid.get_grid(local_pos[0],local_pos[2])==2 or grid.get_grid(local_pos[0],local_pos[2])==3:
                    is_overlap=True
            archer_tower(editor,random_center,biome,archer_tower_size,grid,local_pos)



        for _ in range(num_farm_structures):
            random_center =  generate_random_position(farm_structure_width)
            local_pos= getlocal(random_center)
            print(local_pos)
            # barracks(editor,random_center,biome,grid,house_structure_width)
            is_overlap=will_overlap(grid,local_pos,farm_structure_width,farm_structure_width)
            print(is_overlap)
            while is_overlap:
                random_center =  generate_random_position(farm_structure_width)
                local_pos= getlocal(random_center)
                is_overlap=will_overlap(grid,local_pos,farm_structure_width,farm_structure_width)
                print(is_overlap)
                if grid.get_grid(local_pos[0],local_pos[2])==4 or grid.get_grid(local_pos[0],local_pos[2])==1 or grid.get_grid(local_pos[0],local_pos[2])==2 or grid.get_grid(local_pos[0],local_pos[2])==3:
                    is_overlap=True
            farm(editor, random_center, farm_structure_width, grid, local_pos)






        from Grid import a_star_search,build_paths_from_grid
        # for i in range(20):
        #     center=generate_random_position(archer_tower_size)
        #     local_pos= getlocal(center)
        #     is_overlap=will_overlap(grid,local_pos,archer_tower_size,archer_tower_size)
        #     print(is_overlap)
        #     if not is_overlap:
        #         # archer_tower(editor,center,biome,grid,archer_tower_size)
        #         archer_tower(editor,center,biome,)
        #     else:
        #         editor.placeBlock(center, Block("dirt"))
        grid.print_grid()
        goals=grid.get_goals()
        start=goals[0]
        print("start",start)


        previus_goal=start

        #find path from start to end
        for goal in goals:
            path = a_star_search(grid, start, goal)
            if path is not None:
                for x, z in path:
                    grid.set_grid(x, z, 2)
                previus_goal=goal
            else:
                print("No path found")
        time.sleep(5)
        grid.print_grid()

        build_paths_from_grid(editor, grid,Block("spruce_planks"),[STARTX,-1,ENDX],heigtmap=heightmap)



        #brracks 
>>>>>>> f06f796c
<|MERGE_RESOLUTION|>--- conflicted
+++ resolved
@@ -17,111 +17,6 @@
             Load and use a world slice.
         """
 
-<<<<<<< HEAD
-# Create an editor object.
-# The Editor class provides a high-level interface to interact with the Minecraft world.
-editor = Editor()
-
-
-# Check if the editor can connect to the GDMC HTTP interface.
-try:
-    editor.checkConnection()
-except InterfaceConnectionError:
-    print(
-        f"Error: Could not connect to the GDMC HTTP interface at {editor.host}!\n"
-        "To use GDPC, you need to use a \"backend\" that provides the GDMC HTTP interface.\n"
-        "For example, by running Minecraft with the GDMC HTTP mod installed.\n"
-        f"See {__url__}/README.md for more information."
-    )
-    sys.exit(1)
-
-
-# Get the build area.
-try:
-    buildArea = editor.getBuildArea()
-except BuildAreaNotSetError:
-    print(
-        "Error: failed to get the build area!\n"
-        "Make sure to set the build area with the /setbuildarea command in-game.\n"
-        "For example: /setbuildarea ~0 0 ~0 ~64 200 ~64"
-        #~0 0 ~0 is the center of the build area.
-        #~64 200 ~64 is the size of the build area. With 200 being the height. With ~ being the player.
-    )
-    sys.exit(1)
-
-
-# Get a world slice.
-#
-# A world slice contains all kinds of information about a slice of the world, like blocks, biomes
-# and heightmaps. All of its data is extracted directly from Minecraft's chunk format:
-# https://minecraft.fandom.com/wiki/Chunk_format. World slices take a while to load, but accessing
-# data from them is very fast.
-#
-# To get a world slice, you need to specify a rectangular XZ-area using a Rect object (the 2D
-# equivalent of a Box). Box.toRect() is a convenience function that converts a Box to its XZ-rect.
-#
-# Note that a world slice is a "snapshot" of the world: any changes you make to the world after
-# loading a world slice are not reflected by it.
-
-print("Loading world slice...")
-buildRect = buildArea.toRect()
-worldSlice = editor.loadWorldSlice(buildRect)
-print("World slice loaded!")
-
-
-# Most of worldSlice's functions have a "local" and a "global" variant. The local variant expects
-# coordinates relatve to the rect with which it was constructed, while the global variant expects
-# absolute coorndates.
-
-
-vec = addY(buildRect.center, 0)
-print(f"Block at {vec}: {worldSlice.getBlock(vec - buildArea.offset)}")
-print(f"Block at {vec}: {worldSlice.getBlockGlobal(vec)}")
-
-
-# Heightmaps are an easy way to get the uppermost block at any coordinate. They are very useful for
-# writing terrain-adaptive generator algorithms.
-# World slices provide access to the heightmaps that Minecraft stores in its chunk format, so you
-# get their computation for free.
-#
-# By default, world slices load the following four heightmaps:
-# - "WORLD_SURFACE":             The top non-air blocks.
-# - "MOTION_BLOCKING":           The top blocks with a hitbox or fluid.
-# - "MOTION_BLOCKING_NO_LEAVES": Like MOTION_BLOCKING, but ignoring leaves.
-# - "OCEAN_FLOOR":               The top non-air solid blocks.
-#
-# Heightmaps are loaded into 2D numpy arrays of Y coordinates.
-
-print(f"Available heightmaps: {worldSlice.heightmaps.keys()}")
-
-heightmap = worldSlice.heightmaps["MOTION_BLOCKING_NO_LEAVES"]
-
-print(f"Heightmap shape: {heightmap.shape}")
-
-from Grid import Grid
-
-
-# Create a grid object.
-grid = Grid(buildArea.size.x, buildArea.size.z)
-grid.print_grid()
-
-def getlocal(point):
-    local_pos=[point[0]-buildRect._offset[0],0,point[2]-buildRect._offset[1]]
-    return local_pos
-for point in buildRect.outline:
-    
-    height = heightmap[tuple(point - buildRect.offset)]
-
-    #building a wall
-    
-    for y in range(height, height + 10):
-        # Place the first layer of blocks
-        point_with_offset = addY(point, y)
-        local_pos=getlocal(point_with_offset)
-        grid.set_grid(local_pos[0],local_pos[2],1)
-        editor.placeBlock(addY(point, y), Block("mossy_stone_bricks"))
-=======
->>>>>>> f06f796c
         
 
 
@@ -219,17 +114,17 @@
             
             height = heightmap[tuple(point - buildRect.offset)]
 
-            #building a wall
-            
-            for y in range(height, height + 5):
-                # Place the first layer of blocks
-                point_with_offset = addY(point, y)
-                local_pos=getlocal(point_with_offset)
-                grid.set_grid(local_pos[0],local_pos[2],1)
-                editor.placeBlock(addY(point, y), Block("mossy_stone_bricks"))
-                
-                # Place the second layer of blocks
-                #editor.placeBlock(addY(point+1, height+8), Block("mossy_stone_bricks"))
+    #building a wall
+    
+    for y in range(height, height + 10):
+        # Place the first layer of blocks
+        point_with_offset = addY(point, y)
+        local_pos=getlocal(point_with_offset)
+        grid.set_grid(local_pos[0],local_pos[2],1)
+        editor.placeBlock(addY(point, y), Block("mossy_stone_bricks"))
+        
+        # Place the second layer of blocks
+        #editor.placeBlock(addY(point+1, height+8), Block("mossy_stone_bricks"))
 
 
 
@@ -245,242 +140,6 @@
         
 
 
-<<<<<<< HEAD
-print(STARTX,STARTZ,ENDX,ENDZ)
-import random
-from barracks import *
-from archer_tower import *
-from bunker import *
-from townhall import *
-from farm import *
-
-
-# Other code here
-def get_barracks_dimensions():
-    
-    house_width = random.choice([6,8])
-   
-    return house_width
-
-def get_archer_tower_dimensions():
-    size = random.choice([4, 6])
-    
-    return size
-
-def get_bunker_dimensions():
-    width = random.randint(3, 5)
-    
-    return width
-
-def get_farm_dimensions():
-    width = random.randint(4, 8)
-    
-    return width
-
-def get_townhall_dimensions():
-    width = 10
-    
-    return width
-
-
-
-
-# Define the structure's dimensions
-house_structure_width = get_barracks_dimensions()
-archer_tower_size = get_archer_tower_dimensions()
-bunker_underground_height = get_bunker_dimensions()
-farm_structure_width = get_farm_dimensions()
-townhall_structure_width = get_townhall_dimensions()
-
-# Set the number of structures to place
-num_barracks_structures = random.randint(1,3)
-num_archer_tower_structures = random.randint(1,3)
-num_bunker_structures = random.randint(1,2)
-num_farm_structures = random.choice([1,2])
-num_townhall_structures = 1
-buffer_distance = 10
-
-
-def will_overlap(grid, position, structure_width, structure_length,center=True):
-    """
-    Check if a new building's position would overlap with other buildings.
-
-    :param grid: Grid object representing the world
-    :param position: tuple (x, z) of the new building's top-left corner
-    :param structure_width: width of the new building
-    :param structure_length: length of the new building
-    :return: True if the new building would overlap with other buildings, False otherwise
-    """
-    #everything except bunker and townhall
-    if center:
-        x,y,z = position
-        half_width = structure_width // 2
-        half_length = structure_length // 2
-
-        top_left_x = x - half_width
-        top_left_z = z - half_length
-
-        for i in range(top_left_x, top_left_x + structure_width):
-            for j in range(top_left_z, top_left_z + structure_length):
-                if grid.is_oob(i, j) or grid.get_grid(i, j) == 1 or grid.get_grid(i, j) == 4:
-                    return True
-    
-    else:
-        x, z = position
-        for i in range(x, x + structure_width):
-            for j in range(z, z + structure_length):
-                if grid.is_oob(i, j) or grid.get_grid(i, j) == 1 or grid.get_grid(i,j)==4:
-                    return True
-    
-    return False
-
-
-# Function to generate a random position for the structure
-def generate_random_position(structure_width):
-    random_x = random.randint(buildRect._offset[0]+buffer_distance, buildRect._offset[0] + buildRect.size[0] - structure_width+buffer_distance)
-    random_z = random.randint(buildRect._offset[1]+buffer_distance, buildRect._offset[1] + buildRect.size[1] - structure_width+buffer_distance)
-    height = worldSlice.heightmaps["MOTION_BLOCKING_NO_LEAVES"][(random_x - buildRect._offset[0], random_z - buildRect._offset[1])]
-    return (random_x, height, random_z)
-
-# Place the structures at random locations
-biome = "plain_biome"  # Replace this with the biome detected by your algorithm
-
-starting_pos = buildArea.begin
-wall_block_type = 'stone_bricks'
-roof_block_type = 'stone'
-floor_block_type = 'oak_planks'
-window_block_type = 'glass_pane'
-staircase_block_type = 'oak_stairs'
-
-for _ in range(num_townhall_structures):
-    random_center = generate_random_position(townhall_structure_width)
-    local_pos= getlocal(random_center)
-    print(local_pos)
-    # townhall(editor,random_center,biome,grid,townhall_structure_width)
-    is_overlap=will_overlap(grid,local_pos,townhall_structure_width,townhall_structure_width)
-    print(is_overlap)
-
-    while is_overlap:
-        random_center = generate_random_position(townhall_structure_width)
-        local_pos= getlocal(random_center)
-        is_overlap=will_overlap(grid,local_pos,townhall_structure_width,townhall_structure_width)
-        print(is_overlap)
-        if grid.get_grid(local_pos[0],local_pos[2])==4 or grid.get_grid(local_pos[0],local_pos[2])==1 or grid.get_grid(local_pos[0],local_pos[2])==2:
-            break
-    townhall(editor,random_center,wall_block_type, roof_block_type, floor_block_type, window_block_type,grid,local_pos) 
-
-for _ in range(num_bunker_structures):
-    random_center = generate_random_position(bunker_underground_height)
-    local_pos= getlocal(random_center)
-    print(local_pos)
-    # barracks(editor,random_center,biome,grid,house_structure_width)
-    is_overlap=will_overlap(grid,local_pos,bunker_underground_height,bunker_underground_height)
-    print(is_overlap)
-
-    while is_overlap:
-        random_center = generate_random_position(bunker_underground_height)
-        local_pos= getlocal(random_center)
-        is_overlap=will_overlap(grid,local_pos,bunker_underground_height,bunker_underground_height)
-        print(is_overlap)
-        if grid.get_grid(local_pos[0],local_pos[2])==4 or grid.get_grid(local_pos[0],local_pos[2])==1 or grid.get_grid(local_pos[0],local_pos[2])==2 or grid.get_grid(local_pos[0],local_pos[2])==3:
-            is_overlap=True
-    bunker(editor, random_center, biome, bunker_underground_height, grid, local_pos)
-
-for _ in range(num_barracks_structures):
-    random_center = generate_random_position(house_structure_width)
-    local_pos= getlocal(random_center)
-    print(local_pos)
-    # barracks(editor,random_center,biome,grid,house_structure_width)
-    is_overlap=will_overlap(grid,local_pos,house_structure_width,house_structure_width)
-    print(is_overlap)
-
-    while is_overlap:
-        random_center = generate_random_position(house_structure_width)
-        local_pos= getlocal(random_center)
-        is_overlap=will_overlap(grid,local_pos,house_structure_width,house_structure_width)
-        print(is_overlap)
-        if grid.get_grid(local_pos[0],local_pos[2])==4 or grid.get_grid(local_pos[0],local_pos[2])==1 or grid.get_grid(local_pos[0],local_pos[2])==2 or grid.get_grid(local_pos[0],local_pos[2])==3:
-            is_overlap=True
-    barracks(editor,random_center,biome,grid,house_structure_width,local_pos)
-
-
-for _ in range(num_archer_tower_structures):
-    random_center = generate_random_position(archer_tower_size)
-    local_pos= getlocal(random_center)
-    print(local_pos)
-    # barracks(editor,random_center,biome,grid,house_structure_width)
-    is_overlap=will_overlap(grid,local_pos,archer_tower_size,archer_tower_size)
-    print(is_overlap)
-
-    while is_overlap:
-        random_center = generate_random_position(archer_tower_size)
-        local_pos= getlocal(random_center)
-        is_overlap=will_overlap(grid,local_pos,archer_tower_size,archer_tower_size)
-        print(is_overlap)
-        if grid.get_grid(local_pos[0],local_pos[2])==4 or grid.get_grid(local_pos[0],local_pos[2])==1 or grid.get_grid(local_pos[0],local_pos[2])==2 or grid.get_grid(local_pos[0],local_pos[2])==3:
-            is_overlap=True
-    archer_tower(editor,random_center,biome,archer_tower_size,grid,local_pos)
-
-
-
-for _ in range(num_farm_structures):
-    random_center =  generate_random_position(farm_structure_width)
-    local_pos= getlocal(random_center)
-    print(local_pos)
-    # barracks(editor,random_center,biome,grid,house_structure_width)
-    is_overlap=will_overlap(grid,local_pos,farm_structure_width,farm_structure_width)
-    print(is_overlap)
-    while is_overlap:
-        random_center =  generate_random_position(farm_structure_width)
-        local_pos= getlocal(random_center)
-        is_overlap=will_overlap(grid,local_pos,farm_structure_width,farm_structure_width)
-        print(is_overlap)
-        if grid.get_grid(local_pos[0],local_pos[2])==4 or grid.get_grid(local_pos[0],local_pos[2])==1 or grid.get_grid(local_pos[0],local_pos[2])==2 or grid.get_grid(local_pos[0],local_pos[2])==3:
-            is_overlap=True
-    farm(editor, random_center, farm_structure_width, grid, local_pos)
-
-
-
-
-
-
-from Grid import a_star_search,build_paths_from_grid
-# for i in range(20):
-#     center=generate_random_position(archer_tower_size)
-#     local_pos= getlocal(center)
-#     is_overlap=will_overlap(grid,local_pos,archer_tower_size,archer_tower_size)
-#     print(is_overlap)
-#     if not is_overlap:
-#         # archer_tower(editor,center,biome,grid,archer_tower_size)
-#         archer_tower(editor,center,biome,)
-#     else:
-#         editor.placeBlock(center, Block("dirt"))
-grid.print_grid()
-goals=grid.get_goals()
-start=goals[0]
-print("start",start)
-
-
-previus_goal=start
-
-#find path from start to end
-for goal in goals:
-    path = a_star_search(grid, start, goal)
-    if path is not None:
-        for x, z in path:
-            grid.set_grid(x, z, 2)
-        previus_goal=goal
-    else:
-        print("No path found")
-time.sleep(5)
-grid.print_grid()
-
-build_paths_from_grid(editor, grid,Block("spruce_planks"),[STARTX,-1,ENDX],heigtmap=heightmap)
-
-
-
-#brracks 
-=======
         # Other code here
         def get_barracks_dimensions():
             
@@ -568,8 +227,8 @@
             height = worldSlice.heightmaps["MOTION_BLOCKING_NO_LEAVES"][(random_x - buildRect._offset[0], random_z - buildRect._offset[1])]
             return (random_x, height, random_z)
 
-        # Place the structures at random locations
-        biome = "plains"  # Replace this with the biome detected by your algorithm
+# Place the structures at random locations
+biome = "plain_biome"  # Replace this with the biome detected by your algorithm
 
         starting_pos = buildArea.begin
         wall_block_type = 'stone_bricks'
@@ -705,5 +364,4 @@
 
 
 
-        #brracks 
->>>>>>> f06f796c
+        #brracks 